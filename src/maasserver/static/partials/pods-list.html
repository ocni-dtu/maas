<header class="p-strip--light is-shallow is-bordered page-header" media-query="min-width: 769px">
    <div class="row">
        <div class="col-8">
            <h1 class="page-header__title">Pods</h1>
            <p class="page-header__status u-no-margin--top" data-ng-show="loading"><span class="u-text--loading"><i class="p-icon--spinner u-animation--spin"></i> Loading...</span></p>
        </div>
        <div class="col-4">
            <div class="page-header__controls">
                <div data-ng-if="pods.length > 0 && !selectedItems.length">
                    <button class="p-button--neutral" data-ng-click="add.open = true" data-ng-if="!add.open">Add pod</button>
                </div>
                <div data-ng-if="isSuperUser() && selectedItems.length">
                    <p>{$ selectedItems.length $} Selected</p>
                    <div data-maas-cta="action.options" data-ng-model="action.option">
                    </div>
                </div>
            </div>
        </div>
    </div>
    <div class="row" data-ng-class="{ 'u-hide': !action.option }">
        <div class="col-12" data-ng-if="!isActionError() && !hasActionsInProgress()">
            <form class="p-form p-form--inline">
                <p data-ng-if="hasActionsFailed()">
                    Performing {$ action.option.sentence $} failed for {$ action.progress.errors $}
                    <span data-ng-pluralize count="action.progress.errors" when="{'one': 'pod', 'other': 'pods'}"></span>,
                    see listing for specific error for each pod.
                </p>
<<<<<<< HEAD
                <button class="p-button--base is-inline" data-ng-click="actionCancel()">Cancel</button>
=======
                <button class="p-button--base is-inline" type="button" data-ng-click="actionCancel()">Cancel</button>
>>>>>>> 90f1ae56
                <button class="is-inline" data-ng-class="action.option.name === 'delete' ? 'button--destructive' : 'button--positive'" data-ng-click="actionGo()" data-ng-if="!hasActionsFailed()">
                    <span data-ng-if="action.option.name === 'refresh'">Refresh {$ selectedItems.length $}
                        <span data-ng-pluralize count="selectedItems.length" when="{'one': 'pod', 'other': 'pods'}"></span>
                    </span>
                    <span data-ng-if="action.option.name === 'delete'">Delete {$ selectedItems.length $}
                        <span data-ng-pluralize count="selectedItems.length" when="{'one': 'pod', 'other': 'pods'}"></span>
                    </span>
                </button>
                <button class="p-button--neutral is-inline" data-ng-click="actionGo()" data-ng-if="hasActionsFailed()">Retry</button>
            </form>
        </div>
        <div class="row">
            <div class="col-12" data-ng-if="hasActionsInProgress()">
                <p>
                    <i class="p-icon--spinner u-animation--spin"></i>
                    Finished performing {$ action.option.sentence $} on {$ action.progress.completed $} of {$ action.progress.total $} pods.
                </p>
            </div>
        </div>
    </div>
    <div data-ng-class="{ 'u-hide': !add.open }">
        <maas-obj-form obj="add.obj" manager="podManager" manager-method="createItem"
            table-form="true" save-on-blur="false" after-save="cancelAddPod" data-ng-if="add.open"
            class="p-form--stacked">
            <div class="row">
                <hr />
                <h3 class="page-header__dropdown-title">Add pod</h3>
            </div>
            <div class="row">
                <div class="col-5">
                    <maas-obj-field type="text" key="name" label="Name" label-width="two" input-width="three" placeholder="Name (optional)"></maas-obj-field>
                </div>
                <div class="col-6 prefix-1">
                    <maas-pod-parameters></maas-pod-parameters>
                </div>
            </div>
            <div class="row u-no-margin--top">
                <hr class="u-no-margin--bottom" />
                <div class="col-12">
                    <p maas-obj-hide-saving><maas-obj-errors></maas-obj-errors></p>
                    <p maas-obj-show-saving><maas-obj-saving>Trying to connect and discover pod</maas-obj-saving></p>
                    <div class="page-header__controls" maas-obj-hide-saving>
<<<<<<< HEAD
                        <button class="p-button--base is-inline" data-ng-click="cancelAddPod()">Cancel</button>
=======
                        <button class="p-button--base is-inline" type="button" data-ng-click="cancelAddPod()">Cancel</button>
>>>>>>> 90f1ae56
                        <button class="p-button--positive is-inline" maas-obj-save>Save pod</button>
                    </div>
                </div>
            </div>
        </maas-obj-form>
    </div>
</header>

<div class="p-strip">
    <div class="row">
        <maas-notifications></maas-notifications>
    </div>
    <div class="row">
        <div class="col-12">
            <div data-ng-if="!loading && pods.length == 0" class="p-heading-icon">
                <div class="p-heading-icon__header">
                    <svg class="p-heading-icon__img" width="85px" height="104px" viewBox="0 0 85 104" version="1.1" xmlns="http://www.w3.org/2000/svg" xmlns:xlink="http://www.w3.org/1999/xlink">
                        <title>add-pod</title>
                        <defs></defs>
                        <g id="Pod-creation" stroke="none" stroke-width="1" fill="none" fill-rule="evenodd">
                            <g id="003_Pod---empty-state" transform="translate(-677.000000, -320.000000)">
                                <g id="Empty-state" transform="translate(337.000000, 320.000000)">
                                    <g id="add-pod" transform="translate(340.000000, 0.000000)">
                                        <path d="M42.2502469,126.44299 L42.2502469,42.4025859" id="path4205" stroke="#888888" stroke-width="4" transform="translate(42.774938, 84.422788) rotate(-90.000000) translate(-42.774938, -84.422788) "></path>
                                        <path d="M50.6453086,78.1197576 L35.9539506,78.1197576" id="path4207" stroke="#888888" stroke-width="4" transform="translate(43.299630, 78.645010) rotate(-90.000000) translate(-43.299630, -78.645010) "></path>
                                        <path d="M5.94160494,79.6955152 L22.7317284,79.6955152 L22.7317284,75.4934949 L10.1391358,75.4934949 L10.1391358,-0.142868687 L22.7317284,-0.142868687 L22.7317284,-4.34488889 L5.94160494,-4.34488889 L5.94160494,79.6955152 Z M29.0280247,79.6955152 L45.8181481,79.6955152 L45.8181481,75.4934949 L29.0280247,75.4934949 L29.0280247,79.6955152 Z M29.0280247,-0.0378181818 L45.8181481,-0.0378181818 L45.8181481,-4.23983838 L29.0280247,-4.23983838 L29.0280247,-0.0378181818 Z M52.1144444,79.6955152 L79.3983951,79.6955152 L79.3983951,-4.34488889 L52.1144444,-4.34488889 L52.1144444,-0.142868687 L75.2008642,-0.142868687 L75.2008642,75.4934949 L52.1144444,75.4934949 L52.1144444,79.6955152 Z" id="rect4236" fill="#888888" transform="translate(42.670000, 37.675313) rotate(-90.000000) translate(-42.670000, -37.675313) "></path>
                                        <path d="M42.2502469,67.6147071 L42.2502469,-16.425697" id="path4238" stroke="#888888" stroke-width="4" transform="translate(42.774938, 25.594505) rotate(-90.000000) translate(-42.774938, -25.594505) "></path>
                                        <path d="M42.2502469,90.7258182 L42.2502469,6.68541414" id="path4240" stroke="#888888" stroke-width="4" transform="translate(42.774938, 48.705616) rotate(-90.000000) translate(-42.774938, -48.705616) "></path>
                                        <polygon id="rect4242" fill="#888888" transform="translate(17.522593, 14.553697) rotate(-90.000000) translate(-17.522593, -14.553697) " points="20.6707407 20.8567273 20.6707407 8.25066667 14.3744444 8.25066667 14.3744444 20.8567273"></polygon>
                                        <polygon id="rect4244" fill="#888888" transform="translate(17.522593, 37.664808) rotate(-90.000000) translate(-17.522593, -37.664808) " points="20.6707407 43.9678384 20.6707407 31.3617778 14.3744444 31.3617778 14.3744444 43.9678384"></polygon>
                                        <polygon id="rect4246" fill="#888888" transform="translate(17.522593, 60.775919) rotate(-90.000000) translate(-17.522593, -60.775919) " points="20.6707407 67.0789495 20.6707407 54.4728889 14.3744444 54.4728889 14.3744444 67.0789495"></polygon>
                                        <ellipse id="path4208" fill="#888888" transform="translate(42.708827, 97.542545) rotate(-180.000000) translate(-42.708827, -97.542545) " cx="42.7088272" cy="97.5425455" rx="6.2962963" ry="6.3030303"></ellipse>
                                    </g>
                                </g>
                            </g>
                        </g>
                    </svg>
                    <h3 class="p-heading-icon__title">You have not added any pods yet. <button class="p-button--positive is-inline ng-scope" data-ng-click="add.open = true" data-ng-if="!add.open">Add pod</button></h3>
                </div>
            </div>
        </div>
        <div class="row">
            <table class="p-table-expanding" data-ng-if="pods.length > 0">
                <thead>
                    <tr>
                        <th class="col-1">
                            <div data-ng-if="isSuperUser()">
                                <input type="checkbox" class="checkbox" data-ng-click="toggleCheckAll()" data-ng-checked="allViewableChecked" id="check-all-pods" data-ng-disabled="add.open || hasActionsInProgress()" />
                                <label for="check-all-pods" class="checkbox-label"></label>
                            </div>
                        </th>
                        <th class="col-2">
                            <a href="" class="table__header-link" data-ng-click="sortTable('name')" data-ng-class="{'is-sorted': predicate === 'name', 'sort-asc': reverse === false, 'sort-desc': reverse === true}">
                                <span title="Name">Name</span>
                            </a>
                        </th>
                        <th class="col-1">
                            <a href="" class="table__header-link" data-ng-click="sortTable('type')" data-ng-class="{'is-sorted': predicate === 'type', 'sort-asc': reverse === false, 'sort-desc': reverse === true}">Type</a>
                        </th>
                        <th class="col-2">
                            <a href="" class="table__header-link" data-ng-click="sortTable('available.local_storage')" data-ng-class="{'is-sorted': predicate === 'available.local_storage', 'sort-asc': reverse === false, 'sort-desc': reverse === true}">Local storage (GiB)</a>
                        </th>
                        <th class="col-2">
                            <a href="" class="table__header-link" data-ng-click="sortTable('available.iscsi_storage')" data-ng-class="{'is-sorted': predicate === 'available.iscsi_storage', 'sort-asc': reverse === false, 'sort-desc': reverse === true}">iSCSI storage (GiB)</a>
                        </th>
                        <th class="col-1">
                            <a href="" class="table__header-link" data-ng-click="sortTable('available.cores')" data-ng-class="{'is-sorted': predicate === 'available.cores', 'sort-asc': reverse === false, 'sort-desc': reverse === true}">Cores</a>
                        </th>
                        <th class="col-1">
                            <a href="" class="table__header-link" data-ng-click="sortTable('available.memory')" data-ng-class="{'is-sorted': predicate === 'available.memory', 'sort-asc': reverse === false, 'sort-desc': reverse === true}">RAM (GiB)</a>
                        </th>
                        <th class="col-2 u-align--right">
                            <a href="" class="table__header-link" data-ng-click="sortTable('composed_machines')" data-ng-class="{'is-sorted': predicate === 'composed_machines', 'sort-asc': reverse === false, 'sort-desc': reverse === true}">Composed machines</a>
                        </th>
                    </tr>
                </thead>
                <tbody vs-repeat vs-scroll-parent="window">
                    <tr data-ng-repeat="pod in filteredItems = (pods | nodesFilter:search | orderBy:predicate:reverse) track by pod.id" data-ng-class="{ selected: pod.$selected, 'is-active': pod.$selected && pod.action_failed }">
                        <td class="col-1" data-ng-if="isSuperUser()" aria-label="Select pod">
                            <input type="checkbox" class="checkbox" data-ng-click="toggleChecked(pod)" data-ng-checked="pod.$selected" id="{$ pod.id $}" data-ng-disabled="add.open || hasActionsInProgress()"/>
                          <label for="{$ pod.id $}" class="checkbox-label"></label>
                        </td>
                        <td class="col-2" aria-label="Name">
                            <a href="#/pod/{$ pod.id $}">{$ pod.name $}</a>
                        </td>
                        <td class="col-1" aria-label="Type">
                            {$ getPowerTypeTitle(pod.type) $}
                        </td>
                        <td class="col-2" aria-label="Local storage (GiB)">
                            {$ pod.available.local_storage_gb $} free <div class="u-text--subtle">of {$ pod.total.local_storage_gb $}</div>
                        </td>
                        <td class="col-2" aria-label="iSCSI storage (GiB)">
                            {$ pod.available.iscsi_storage_gb || '0' $} free <div class="u-text--subtle">of {$ pod.total.iscsi_storage_gb || '0' $}</div>
                        </td>
                        <td class="col-1" aria-label="Cores">
                            {$ pod.available.cores $} free <div class="u-text--subtle">of {$ pod.total.cores $}</div>
                        </td>
                        <td class="col-1" aria-label="RAM (GiB)">
                            {$ pod.available.memory_gb $} free <div class="u-text--subtle">of {$ pod.total.memory_gb $}</div>
                        </td>
                        <td class="col-2 u-align--right" aria-label="Composed machines">
                            {$ pod.composed_machines_count $}
                        </td>
                        <td class="p-table-expanding__panel" data-ng-if="pod.$selected && pod.action_failed">
                            <div aria-label="label" class="table__data">
                                <p><i class="p-icon--error">Error:</i> {$ pod.action_error $}</p>
                            </div>
                        </td>
                    </tr>
                </tbody>
            </table>
        </div>
    </div>
</div><|MERGE_RESOLUTION|>--- conflicted
+++ resolved
@@ -25,11 +25,7 @@
                     <span data-ng-pluralize count="action.progress.errors" when="{'one': 'pod', 'other': 'pods'}"></span>,
                     see listing for specific error for each pod.
                 </p>
-<<<<<<< HEAD
-                <button class="p-button--base is-inline" data-ng-click="actionCancel()">Cancel</button>
-=======
                 <button class="p-button--base is-inline" type="button" data-ng-click="actionCancel()">Cancel</button>
->>>>>>> 90f1ae56
                 <button class="is-inline" data-ng-class="action.option.name === 'delete' ? 'button--destructive' : 'button--positive'" data-ng-click="actionGo()" data-ng-if="!hasActionsFailed()">
                     <span data-ng-if="action.option.name === 'refresh'">Refresh {$ selectedItems.length $}
                         <span data-ng-pluralize count="selectedItems.length" when="{'one': 'pod', 'other': 'pods'}"></span>
@@ -72,11 +68,7 @@
                     <p maas-obj-hide-saving><maas-obj-errors></maas-obj-errors></p>
                     <p maas-obj-show-saving><maas-obj-saving>Trying to connect and discover pod</maas-obj-saving></p>
                     <div class="page-header__controls" maas-obj-hide-saving>
-<<<<<<< HEAD
-                        <button class="p-button--base is-inline" data-ng-click="cancelAddPod()">Cancel</button>
-=======
                         <button class="p-button--base is-inline" type="button" data-ng-click="cancelAddPod()">Cancel</button>
->>>>>>> 90f1ae56
                         <button class="p-button--positive is-inline" maas-obj-save>Save pod</button>
                     </div>
                 </div>
